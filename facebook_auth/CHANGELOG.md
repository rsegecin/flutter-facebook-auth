--- conflicted
+++ resolved
@@ -1,4 +1,3 @@
-<<<<<<< HEAD
 ### version: 5.0.0-dev.1
 - Added macOS documentation.
 ### version: 5.0.0-dev.0
@@ -7,7 +6,6 @@
 - Added macOS support.
 - Updated to `flutter_facebook_auth_platform_interface: ^4.0.0`.
 - Updated to `flutter_facebook_auth_web: ^4.0.0`.
-=======
 ### 4.3.4+1
 - Updated Facebook iOS SDK to 13.2.0
 - Removed FBSDKCoreKit on iOS
@@ -15,7 +13,6 @@
 ### 4.3.4
 - Updated Facebook Android SDK to 13.2.0
 
->>>>>>> 6cb8a89f
 ### 4.3.3
 - fixed issue on Android due to LoginBehavior.webOnly
 ### 4.3.2
